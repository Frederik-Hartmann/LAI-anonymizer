--- conflicted
+++ resolved
@@ -50,11 +50,7 @@
     C_SUCCESS,
     C_WARNING,
 )
-<<<<<<< HEAD
-from anonymizer.model.anonymizer import PHI
-=======
 from anonymizer.model.anonymizer import PHI_IndexRecord
->>>>>>> 6dc1931b
 from anonymizer.model.project import (
     AuthenticationError,
     DICOMNode,
@@ -86,11 +82,7 @@
         sop_class_uid: str | None = None,
         description: str | None = None,  # TODO: add BodyPartExamined?
         instance_count: int = 0,  # from NumberOfSeriesRelatedInstances
-<<<<<<< HEAD
-        instances: Dict[str, InstanceUIDHierarchy] = None,
-=======
         instances: Optional[Dict[str, InstanceUIDHierarchy]] = None,
->>>>>>> 6dc1931b
     ):
         self.uid = uid
         self.number = number
@@ -98,14 +90,7 @@
         self.sop_class_uid = sop_class_uid
         self.instance_count = instance_count
         self.description = description
-<<<<<<< HEAD
-        if instances is None:
-            self.instances: Dict[str, InstanceUIDHierarchy] = {}
-        else:
-            self.instances = instances
-=======
         self.instances = instances if instances is not None else {}
->>>>>>> 6dc1931b
         # from send_c_move status response:
         self.completed_sub_ops = 0
         self.failed_sub_ops = 0
@@ -1018,11 +1003,6 @@
         if send_contexts is None:
             send_contexts = self.get_radiology_storage_contexts()
 
-<<<<<<< HEAD
-        files_sent = 0
-        exception_raised = False
-=======
->>>>>>> 6dc1931b
         try:
             association = self._connect_to_scp(scp_name, send_contexts)
             for dicom_file_path in file_paths:
@@ -1042,12 +1022,7 @@
             if association:
                 association.release()
 
-<<<<<<< HEAD
-        if not exception_raised:
-            return files_sent
-=======
         return files_sent
->>>>>>> 6dc1931b
 
     def abort_query(self):
         logger.info("Abort Query")
@@ -2000,14 +1975,8 @@
                     move_association.abort()
                 else:
                     move_association.release()
-<<<<<<< HEAD
-
         return error_msg
 
-=======
-        return error_msg
-
->>>>>>> 6dc1931b
     def _move_study_at_series_level(
         self, scp_name: str, dest_scp_ae: str, study: StudyUIDHierarchy
     ) -> str | None:
@@ -2094,11 +2063,7 @@
                 # If the status category is 'Warning', 'Failure' or 'Cancel' then yields a ~pydicom.dataset.Dataset which should contain
                 # an (0008,0058) *Failed SOP Instance UID List* element, however as this comes from the peer this is not guaranteed
                 # and may instead be an empty ~pydicom.dataset.Dataset.
-<<<<<<< HEAD
-                for status, _identifier in responses:
-=======
                 for status, __ in responses:
->>>>>>> 6dc1931b
                     if self._abort_move:
                         raise (
                             DICOMRuntimeError(
@@ -2195,14 +2160,8 @@
                     move_association.abort()
                 else:
                     move_association.release()
-<<<<<<< HEAD
-
         return error_msg
 
-=======
-        return error_msg
-
->>>>>>> 6dc1931b
     def _move_study_at_instance_level(
         self, scp_name: str, dest_scp_ae: str, study: StudyUIDHierarchy
     ) -> str | None:
@@ -2279,11 +2238,7 @@
                     # If the status category is 'Warning', 'Failure' or 'Cancel' then yields a ~pydicom.dataset.Dataset which should contain
                     # an (0008,0058) *Failed SOP Instance UID List* element, however as this comes from the peer this is not guaranteed
                     # and may instead be an empty ~pydicom.dataset.Dataset.
-<<<<<<< HEAD
-                    for status, _identifier in responses:
-=======
                     for status, __ in responses:
->>>>>>> 6dc1931b
                         time.sleep(0.1)
                         if self._abort_move:
                             raise (
@@ -2431,11 +2386,7 @@
 
             logger.info(f"Move Futures: {len(self._move_futures)}")
 
-<<<<<<< HEAD
-            for future, _move_op, study in self._move_futures:
-=======
             for future, __, study in self._move_futures:
->>>>>>> 6dc1931b
                 try:
                     error_msg = (
                         future.result()
@@ -2871,49 +2822,6 @@
             Path | str: The path to the generated PHI CSV file if successful, otherwise an error message.
         """
         logger.info("Create PHI CSV")
-<<<<<<< HEAD
-        field_names = [
-            _("ANON-PatientID"),
-            _("ANON-PatientName"),
-            _("PHI-PatientName"),
-            _("PHI-PatientID"),
-            _("DateOffset"),
-            _("PHI-StudyDate"),
-            _("ANON-Accession"),
-            _("PHI-Accession"),
-            _("ANON-StudyInstanceUID"),
-            _("PHI-StudyInstanceUID"),
-            _("Number of Series"),
-            _("Number of Instances"),
-        ]
-        phi_data = []
-        # Create PHI data table from anonymizer model lookup tables:
-        for anon_pt_id in self.anonymizer.model._phi_lookup:
-            phi: PHI = self.anonymizer.model._phi_lookup[anon_pt_id]
-            for study in phi.studies:
-                phi_data.append(
-                    (
-                        anon_pt_id,
-                        anon_pt_id,
-                        phi.patient_name,
-                        phi.patient_id,  # TODO: Handle missing PatientID / PatientName
-                        study.anon_date_delta,
-                        study.study_date,
-                        self.anonymizer.model._acc_no_lookup[
-                            study.accession_number
-                        ],  # TODO: Handle missing accession numbers
-                        study.accession_number,
-                        self.anonymizer.model._uid_lookup[study.study_uid],
-                        study.study_uid,
-                        len(study.series),
-                        sum([s.instance_count for s in study.series]),
-                    )
-                )
-
-        os.makedirs(self.model.phi_export_dir(), exist_ok=True)
-        filename = (
-            f"{self.model.site_id}_{self.model.project_name}_PHI_{len(phi_data)}.csv"
-=======
 
         phi_index: List[PHI_IndexRecord] | None = self.anonymizer.model.get_phi_index()
 
@@ -2924,7 +2832,6 @@
         os.makedirs(self.model.phi_export_dir(), exist_ok=True)
         filename = (
             f"{self.model.site_id}_{self.model.project_name}_PHI_{len(phi_index)}.csv"
->>>>>>> 6dc1931b
         )
         phi_csv_path = Path(self.model.phi_export_dir(), filename)
 
