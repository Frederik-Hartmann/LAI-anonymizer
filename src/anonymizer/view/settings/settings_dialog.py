--- conflicted
+++ resolved
@@ -366,10 +366,6 @@
         row += 1
 
         btn_text = _("Create Project") if self.new_model else _("Update Project")
-<<<<<<< HEAD
-
-=======
->>>>>>> 6dc1931b
         self._create_project_button = ctk.CTkButton(
             self._frame, width=100, text=btn_text, command=self._create_project
         )
