import json
import logging
import os
import pickle
import platform
import shutil
import signal
import sys
import time
import tkinter as tk
from copy import copy
from pathlib import Path
from pprint import pformat
from tkinter import filedialog, messagebox, ttk

import click
import customtkinter as ctk
from customtkinter import ThemeManager
from pydicom import dcmread
from pydicom._version import __version__ as pydicom_version
from pynetdicom._version import __version__ as pynetdicom_version

from anonymizer.controller.project import ProjectController
from anonymizer.model.project import DICOMRuntimeError, ProjectModel
from anonymizer.utils.logging import init_logging
from anonymizer.utils.translate import (
    _,
    get_current_language,
    get_current_language_code,
    set_language,
)
from anonymizer.utils.version import get_version
from anonymizer.view.dashboard import Dashboard
from anonymizer.view.export import ExportView
from anonymizer.view.html_view import HTMLView
from anonymizer.view.import_files_dialog import ImportFilesDialog
from anonymizer.view.query_retrieve_import import QueryView
from anonymizer.view.settings.settings_dialog import SettingsDialog
from anonymizer.view.welcome import WelcomeView

logger = logging.getLogger()  # ROOT logger


class Anonymizer(ctk.CTk):
    THEME_FILE = "assets/themes/rsna_theme.json"

    project_open_startup_dwell_time = 100  # milliseconds
    metrics_loop_interval = 1000  # milliseconds

    def get_title(self) -> str:
        return _("RSNA DICOM Anonymizer Version").strip() + " " + get_version()

    def get_app_state_path(self) -> Path:
        return self.logs_dir / ".anonymizer_state.json"

    def __init__(self, logs_dir: Path):
        super().__init__()
        self.logs_dir: Path = logs_dir
        ctk.set_appearance_mode("System")  # Modes: "System" (standard), "Dark", "Light"
        theme = self.THEME_FILE
        if not os.path.exists(theme):
            logger.error(f"Theme file not found: {theme}, reverting to dark-blue theme")
            theme = "dark-blue"
        ctk.set_default_color_theme(theme)
        logging.info(f"ctk.ThemeManager.theme:\n{pformat(ThemeManager.theme)}")
        self.mono_font = self._init_mono_font()
        # Font for main menu items, size is not consistent across platforms
        self.menu_font = (
            None  # tkFont.Font(size=13 if platform.system() == "Darwin" else 11)
        )

        ctk.AppearanceModeTracker.add(self._appearance_mode_change)
        self._appearance_mode_change(
            ctk.get_appearance_mode()
        )  # initialize non-ctk widget styles

        if sys.platform.startswith("win"):
            self.iconbitmap(
                "assets\\icons\\rsna_icon.ico", default="assets\\icons\\rsna_icon.ico"
            )

        self.recent_project_dirs: list[Path] = []
        self.current_open_project_dir: Path | None = None

        self.load_config()  # may set language
        self.controller: ProjectController | None = None
        self.welcome_view: WelcomeView = WelcomeView(self, self.change_language)
        self.welcome_view.focus()
        self.query_view: QueryView | None = None
        self.export_view: ExportView | None = None
        self.help_views = {}
        self.dashboard: Dashboard | None = None
        self.resizable(False, False)
        self.title(self.get_title())
        self.menu_bar = self.create_project_closed_menu_bar()
        self.after(self.project_open_startup_dwell_time, self._open_project_startup)

    def _init_mono_font(self) -> ctk.CTkFont:
        # Monospace font defaults:
        family = "Courier New"
        size = 12
        weight = "normal"
        if "Treeview" in ctk.ThemeManager.theme:
            os_map = {"Darwin": "macOS", "Windows": "Windows", "Linux": "Linux"}
            tv_theme = ctk.ThemeManager.theme["Treeview"]
            if platform.system() not in os_map:
                logger.error(f"Unsupported OS: {platform.system()}")
                return ctk.CTkFont(family, size, weight)
            if "font" in tv_theme:
                if os_map[platform.system()] not in tv_theme["font"]:
                    logger.error(
                        f"invalid font OS specified for Treeview theme: {tv_theme}"
                    )
                    return ctk.CTkFont(family, size, weight)
                tv_theme_font = tv_theme["font"][os_map[platform.system()]]
                if "family" in tv_theme_font:
                    family = tv_theme_font["family"]
                if "size" in tv_theme_font:
                    size = tv_theme_font["size"]
                if "weight" in tv_theme_font:
                    weight = tv_theme_font["weight"]

        logger.info(f"Initialised Monospace Font: {family}, {size}, {weight}")
        return ctk.CTkFont(family, size, weight)

    def _appearance_mode_change(self, mode):
        logger.info(f"Appearance Mode Change: {mode}")
        # ttk Widgets, handling Light/Dark mode using ThemeManager
        # Treeview Customisation
        # Treeview defaults:
        bg_color = self._apply_appearance_mode(
            ctk.ThemeManager.theme["CTkFrame"]["fg_color"]
        )
        text_color = self._apply_appearance_mode(
            ctk.ThemeManager.theme["CTkLabel"]["text_color"]
        )
        selected_color = self._apply_appearance_mode(
            ctk.ThemeManager.theme["CTkButton"]["text_color"]
        )
        selected_bg_color = self._apply_appearance_mode(
            ctk.ThemeManager.theme["CTkButton"]["fg_color"]
        )
        # Treeview from ThemeManager:
        if "Treeview" in ctk.ThemeManager.theme:
            tv_theme = ctk.ThemeManager.theme["Treeview"]
            if "bg_color" in tv_theme:
                bg_color = self._apply_appearance_mode(tv_theme["bg_color"])
            if "text_color" in tv_theme:
                text_color = self._apply_appearance_mode(tv_theme["text_color"])
            if "selected_color" in tv_theme:
                selected_color = self._apply_appearance_mode(tv_theme["selected_color"])
            if "selected_bg_color" in tv_theme:
                selected_bg_color = self._apply_appearance_mode(
                    tv_theme["selected_bg_color"]
                )

        treestyle = ttk.Style()
        treestyle.configure(
            "Treeview.Heading",
            background=bg_color,
            foreground=text_color,
            font=str(self.mono_font),
        )
        treestyle.configure(
            "Treeview",
            background=bg_color,
            foreground=text_color,
            fieldbackground=bg_color,
            font=str(self.mono_font),
        )
        treestyle.map(
            "Treeview",
            background=[("selected", selected_bg_color)],
            foreground=[("selected", selected_color)],
            font=[("selected", str(self.mono_font))],
        )

    # Callback from WelcomeView
    def change_language(self, language):
        logger.info(f"Change Language to: {language}")
        set_language(language)
        self.help_views = {}
        self.title(self.get_title())
        self.recent_project_dirs = []
        self.menu_bar = self.create_project_closed_menu_bar()  # resets Help Menu
        self.save_config()
        self.welcome_view.destroy()
        self.welcome_view = WelcomeView(self, self.change_language)

    # Dashboard metrics updates from the main thread
    def metrics_loop(self):
        if not self.controller:
            logger.info("metrics_loop end, no controller")
            return

        # Update dashboard if anonymizer model has changed:
        if self.dashboard:
            self.dashboard.update_anonymizer_queues(
                *self.controller.anonymizer.queued()
            )
            if self.controller.anonymizer.model_changed():
                self.dashboard.update_totals(
                    self.controller.anonymizer.model.get_totals()
                )

        self.after(self.metrics_loop_interval, self.metrics_loop)

    def load_config(self):
        logger.info(f"Load Config (App State): {self.get_app_state_path()}")
        try:
            with open(self.get_app_state_path().as_posix(), "r") as config_file:
                config_data = json.load(config_file)

                if "language" in config_data:
                    config_lang = config_data["language"]
                    set_language(config_lang)
                    logger.info(f"language: '{config_lang}' set from config file")
                else:
                    logger.info("language not found in config file, resort to default")

                self.recent_project_dirs = [
                    Path(dir) for dir in config_data.get("recent_project_dirs", [])
                ]
                for dir in self.recent_project_dirs:
                    if not dir.exists():
                        self.recent_project_dirs.remove(dir)
                self.current_open_project_dir = config_data.get(
                    "current_open_project_dir"
                )
                if not os.path.exists(str(self.current_open_project_dir)):
                    self.current_open_project_dir = None
        except FileNotFoundError:
            warn_msg = (
                "Config file not found: "
                + str(self.get_app_state_path())
                + " default language set, recent project list or current project set"
            )
            logger.warning(warn_msg)

    def save_config(self):
        logger.info(f"Save Config (App State): {self.get_app_state_path()}")
        try:
            config_data = {
                "language": get_current_language(),
                "recent_project_dirs": [str(path) for path in self.recent_project_dirs],
                "current_open_project_dir": str(self.current_open_project_dir) or "",
            }
            app_state_path = self.get_app_state_path()
            app_state_path.parent.mkdir(parents=True, exist_ok=True)
            with open(app_state_path.as_posix(), "w") as config_file:
                json.dump(config_data, config_file, indent=2)

        except Exception as e:
            err_msg = (
                _("Error writing json config file: ")
                + f"{str(app_state_path)} : {repr(e)}"
            )
            logger.error(err_msg)
            messagebox.showerror(
                title=_("Configuration File Write Error"),
                message=err_msg,
                parent=self,
            )

    def is_recent_directory(self, dir: Path) -> bool:
        return any(str(dir) in str(path) for path in self.recent_project_dirs)

    def new_project(self):
        logging.info("New Project")
        self.disable_file_menu()

        dlg = SettingsDialog(
            parent=self,
            model=ProjectModel(),
            new_model=True,
            title=_("New Project Settings"),
        )
        model, java_phi_studies = dlg.get_input()

        if model is None:
            logger.info("New Project Cancelled")
            self.enable_file_menu()
            return

        logger.info(f"New ProjectModel: {model}")

        if not model.storage_dir:
            logger.info("New Project Cancelled, storage directory not set")
            messagebox.showerror(
                title=_("New Project Error"),
                message=_(
                    "Storage Directory not set, please set a valid directory in project settings."
                ),
                parent=self,
            )
            self.enable_file_menu()
            return

        project_model_path = Path(
            model.storage_dir, ProjectController.PROJECT_MODEL_FILENAME_JSON
        )
        if (
            model.storage_dir.exists()
            and model.storage_dir.is_dir()
            and project_model_path.exists()
        ):
            confirm = messagebox.askyesno(
                title=_("Confirm Overwrite"),
                message=_("The project directory already exists.")
                + "\n\n"
                + _("Do you want to delete the existing project and all its data?"),
                parent=self,
            )
            if not confirm:
                logger.info("New Project Cancelled")
                self.enable_file_menu()
                return

            # Delete contents of existing project directory:
            try:
                shutil.rmtree(model.storage_dir)
            except Exception as e:
                logger.error(
                    f"Error deleting existing project directory: {model.storage_dir}, {str(e)}"
                )
                messagebox.showerror(
                    title=_("New Project Error"),
                    message=_("Error deleting existing project directory")
                    + f": {model.storage_dir}\n\n {str(e)}",
                    parent=self,
                )
                self.enable_file_menu()
                return

            logger.info(f"Deleted existing project directory: {model.storage_dir}")

        try:
            self.controller = ProjectController(model)
            if not self.controller:
                raise RuntimeError(
                    _("Fatal Internal Error, Project Controller not created")
                )

            if java_phi_studies:
                self.controller.anonymizer.model.process_java_phi_studies(
                    java_phi_studies
                )

            self.controller.save_model()

            logger.info(f"{self.controller}")

            self.current_open_project_dir = self.controller.model.storage_dir

            if self.current_open_project_dir and not self.is_recent_directory(
                self.current_open_project_dir
            ):
                self.recent_project_dirs.insert(0, self.current_open_project_dir)
                self.save_config()

            self._open_project()

        except Exception as e:
            logger.error(f"Error creating Project Controller: {str(e)}")
            messagebox.showerror(
                title=_("New Project Error"),
                message=_("Error creating Project Controller" + f"\n\n{str(e)}"),
                parent=self,
            )
        finally:
            self.enable_file_menu()

    def load_model(self, json_filepath: Path) -> ProjectModel:
        try:
            with open(json_filepath, "r") as f:
                file_model = ProjectModel.from_json(f.read())  # type: ignore
            if not isinstance(file_model, ProjectModel):
                raise TypeError("Loaded object is not an instance of ProjectModel")
            logger.info(f"Project Model successfully loaded from: {json_filepath}")
            return file_model
        except Exception as e1:
            # Attempt to load backup file
            backup_filepath = str(json_filepath) + ".bak"
            if os.path.exists(backup_filepath):
                try:
                    with open(backup_filepath, "r") as f:
                        file_model = ProjectModel.from_json(f.read())  # type: ignore
                    if not isinstance(file_model, ProjectModel):
                        raise TypeError(
                            "Loaded backup object is not an instance of ProjectModel"
                        )
                    logger.warning(
                        f"Loaded Project Model from backup file: {backup_filepath}"
                    )
                    return file_model
<<<<<<< HEAD
                except Exception as e:
                    logger.error(f"Backup Project Model datafile corrupt: {e}")
                    raise RuntimeError(
                        f"Project datafile: {backup_filepath} and backup file corrupt\n\n{str(e)}"
                    ) from e
            else:
                logger.error(f"Project Model datafile corrupt: {e}")
                raise RuntimeError(
                    f"Project Model datafile: {json_filepath} corrupt\n\n{str(e)}"
                ) from e
=======
                except Exception as e2:
                    logger.error(f"Backup Project Model datafile corrupt: {e2}")
                    raise RuntimeError(
                        f"Project datafile: {backup_filepath} and backup file corrupt\n\n{str(e2)}"
                    ) from e2
            else:
                logger.error(f"Project Model datafile corrupt: {e1}")
                raise RuntimeError(
                    f"Project Model datafile: {json_filepath} corrupt\n\n{str(e1)}"
                ) from e1
>>>>>>> 6dc1931b

    def open_project(self, project_dir: Path | None = None):
        logger.debug("open_project")

        self.disable_file_menu()

        logging.info(f"Open Project project_dir={project_dir}")

        if project_dir is None:
            selected_dir = filedialog.askdirectory(
                initialdir=ProjectModel.default_storage_dir(),
                title=_("Select Anonymizer Storage Directory"),
            )

            if not selected_dir:
                logger.info("Open Project Cancelled")
                self.enable_file_menu()
                return

            project_dir = Path(selected_dir)

        # For backward compatibilty load pickle file format of ProjectModel if it exists:
        # Get project pkl filename from project directory
        project_model_path = Path(
            project_dir, ProjectController.PROJECT_MODEL_FILENAME_PKL
        )
        if project_model_path.exists() and project_model_path.is_file():
            try:
                with open(project_model_path, "rb") as pkl_file:
                    logger.warning(
                        f"Loading Project Model from legacy pickle file: {project_model_path}"
                    )
                    file_model = pickle.load(pkl_file)
                    if not isinstance(file_model, ProjectModel):
                        raise TypeError(
                            _(
                                "Corruption detected: Loaded model is not an instance of ProjectModel"
                            )
                        )
                    # DELETE the pickle file after successful loading, saving will be in json from now on:
                    os.remove(project_model_path)
            except Exception as e:
                logger.error(f"Error loading Project Model: {str(e)}")
                messagebox.showerror(
                    title=_("Open Project Error"),
                    message=_(
                        "Error loading Project Model from legacy pickle data file"
                    )
                    + f": {project_model_path}\n\n{str(e)}",
                    parent=self,
                )
                self.enable_file_menu()
                return
        else:
            project_model_path = Path(
                project_dir, ProjectController.PROJECT_MODEL_FILENAME_JSON
            )
            if project_model_path.exists() and project_model_path.is_file():
                try:
                    file_model = self.load_model(project_model_path)
                except Exception as e:
                    logger.error(f"Error loading Project Model: {str(e)}")
                    messagebox.showerror(
                        title=_("Open Project Error"),
                        message=_("Error loading Project Model from data file")
                        + f": {project_model_path}\n\n{str(e)}",
                        parent=self,
                    )
                    self.enable_file_menu()
                    return
            else:
                messagebox.showerror(
                    title=_("Open Project Error"),
                    message=_("No Project file not found in") + f":\n\n{project_dir}",
                    parent=self,
                )
                if self.is_recent_directory(project_dir):
                    self.recent_project_dirs.remove(project_dir)
                self.menu_bar = self.create_project_closed_menu_bar()
                self.save_config()
                return

        if not hasattr(file_model, "version"):
            logger.error("Project Model missing version")
            messagebox.showerror(
                title=_("Open Project Error"),
                message=_("Project File corrupted, missing version information."),
                parent=self,
            )
            self.enable_file_menu()
            return

        logger.info(f"Project Model loaded successfully, version: {file_model.version}")

        if file_model.version != ProjectModel.MODEL_VERSION:
            logger.info(
                f"Project Model version mismatch: {file_model.version} != {ProjectModel.MODEL_VERSION} upgrading accordingly"
            )
            model = ProjectModel()  # new default model
            # TODO: Handle 2 level nested classes/dicts copying by attribute
            # to handle addition or nested fields and deletion of attributes in new model
            model.__dict__.update(
                file_model.__dict__
            )  # copy over corresponding attributes from the old model (file_model)
            model.version = ProjectModel.MODEL_VERSION  # update to latest version
        else:
            model = file_model

        # Ensure Current Language matches Project Language:
        if model.language_code != get_current_language_code():
            logger.error(
                f"Project Model language mismatch {model.language_code} != {get_current_language_code()}"
            )
            messagebox.showerror(
                title=_("Open Project Error"),
                message=_("Project language mismatch") + f": {model.language_code}",
                parent=self,
            )
            self.enable_file_menu()
            return

        try:
            self.controller = ProjectController(model)
            if not self.controller:
                raise RuntimeError(
                    _("Fatal Internal Error, Project Controller not created")
                )

            if file_model.version != ProjectModel.MODEL_VERSION:
                logger.warning(
                    f"Project Model upgraded successfully to version: {self.controller.model.version}"
                )

            self.controller.save_model()
        except Exception as e:
            logger.error(f"Error creating Project Controller: {str(e)}")
            messagebox.showerror(
                title=_("Open Project Error"),
                message=_("Error creating Project Controller") + f"\n\n{str(e)}",
                parent=self,
            )
            self.enable_file_menu()
            return

        logger.info(f"{self.controller}")
        if not self.is_recent_directory(project_dir):
            self.recent_project_dirs.insert(0, project_dir)
        self.current_open_project_dir = project_dir
        self.save_config()
        self._open_project()
        self.enable_file_menu()

    def _open_project_startup(self):
        if self.current_open_project_dir:
            self.open_project(self.current_open_project_dir)

    def _open_project(self):
        logger.debug("_open_project")

        if not self.controller:
            logger.info("Open Project Cancelled, no controller")
            return

        try:
            self.controller.start_scp()
        except DICOMRuntimeError as e:
            messagebox.showerror(
                title=_("Local DICOM Server Error"), message=str(e), parent=self
            )

        self.title(
            f"{self.controller.model.project_name}[{self.controller.model.site_id}] => {self.controller.model.abridged_storage_dir()}"
        )

        self.welcome_view.destroy()
        self.protocol("WM_DELETE_WINDOW", self.close_project)
        self.menu_bar = self.create_project_open_menu_bar()

        self.dashboard = Dashboard(
            self,
            query_callback=self.query_retrieve,
            export_callback=self.export,
            controller=self.controller,
        )

        if not self.dashboard:
            logger.error("Critical Internal Error creating Dashboard")
            return

        self.dashboard.update_totals(self.controller.anonymizer.model.get_totals())
        self.dashboard.focus_set()

        logger.info(f"metrics_loop start interval={self.metrics_loop_interval}ms")
        self.metrics_loop()

    def shutdown_controller(self):
        logger.info("shutdown_controller")

        if self.dashboard:
            self.dashboard.destroy()
            self.dashboard = None
        if self.controller:
            self.controller.stop_scp()
            self.controller.shutdown()
            self.controller.save_model()
            self.controller.anonymizer.save_model()
            self.controller.anonymizer.stop()
            if self.query_view:
                self.query_view.destroy()
                self.query_view = None
            if self.export_view:
                self.export_view.destroy()
                self.export_view = None

    def close_project(self, event=None):
        logger.info("Close Project")
        if self.query_view and self.query_view.busy():
            logger.info("QueryView busy, cannot close project")
            messagebox.showerror(
                title=_("Query Busy"),
                message=_(
                    "Query is busy, please wait for query to complete before closing project."
                ),
                parent=self,
            )
            return
        if self.export_view and self.export_view.busy():
            logger.info("ExportView busy, cannot close project")
            messagebox.showerror(
                title=_("Export Busy"),
                message=_(
                    "Export is busy, please wait for export to complete before closing project."
                ),
                parent=self,
            )
            return

        if self.controller and not self.controller.anonymizer.idle():
            logger.info("Anonymizer busy, cannot close project")
            messagebox.showerror(
                title=_("Anonymizer Workers Busy"),
                message=_(
                    "Anonymizer queues are not empty, please wait for workers to process files before closing project."
                ),
                parent=self,
            )
            return

        # TODO: Do not allow project close if Import Files/Import Directory is busy
        # TODO: Shutdowncontroller asynchronously using Dashboard Status to provide shutdown updates (especially Anonymizer worker threads)
        self.shutdown_controller()

        self.welcome_view = WelcomeView(self, self.change_language)
        self.protocol("WM_DELETE_WINDOW", self.quit)
        self.focus_force()

        self.current_open_project_dir = None
        self.controller = None
        self.menu_bar = self.create_project_closed_menu_bar()
        self.title(self.get_title())
        self.save_config()

    def clone_project(self, event=None):
        logger.info("Clone Project")

        if not self.controller:
            logger.info("Clone Project Cancelled, no project open")
            messagebox.showerror(
                title=_("Clone Project Error"),
                message=_("No project open to clone."),
                parent=self,
            )
            return

        # Cloning only copies the project settings
        # Not the anonymized files or lookup tables (ie. AnonymizerModel)
        self.controller.anonymizer.stop()
        current_project_dir = self.controller.model.storage_dir

        clone_dir_str: str | None = filedialog.askdirectory(
            initialdir=current_project_dir.parent,
            title=_("Select Directory for Cloned Project"),
            mustexist=False,
            parent=None,
        )

        if not clone_dir_str:
            logger.info("Clone Project Cancelled")
            return

        cloned_project_dir = Path(clone_dir_str)

        if cloned_project_dir == current_project_dir:
            logger.info(
                "Clone Project Cancelled, cloned directory same as current project directory"
            )
            messagebox.showerror(
                title=_("Clone Project Error"),
                message=_(
                    "Cloned directory cannot be the same as the current project directory."
                ),
                parent=self,
            )
            return

        # Change the storage directory to the cloned project directory
        # keep all other settings, including Site ID:
        cloned_model: ProjectModel = copy(self.controller.model)

        cloned_model.storage_dir = cloned_project_dir
        cloned_model.project_name = f"{cloned_model.project_name} (Clone)"

        dlg = SettingsDialog(
            self, cloned_model, new_model=True, title=_("Edit Cloned Project Settings")
        )
        (edited_model, null_java_phi) = dlg.get_input()
        if edited_model is None:
            logger.info("Edit Cloned Project Settings Cancelled")
            return
        else:
            logger.info("User Edited ClonedProjectModel")

        # Close current project
        self.close_project()
        time.sleep(1)  # wait for project to close

        try:
            # Create New Controller with cloned project model
            self.controller = ProjectController(
                cloned_model
            )  # this will recreate AnonymizerController and restart associated worker threads

            if not self.controller:
                raise RuntimeError(
                    _("Fatal Internal Error, Project Controller not created")
                )

            self.controller.save_model()
            logger.info(f"Project cloned successfully: {self.controller}")
        except Exception as e:
            logger.error(f"Error creating Project Controller: {str(e)}")
            messagebox.showerror(
                title=_("Clone Project Error"),
                message=_("Error creating Project Controller") + f"\n\n{str(e)}",
                parent=self,
            )
            return

        if not self.is_recent_directory(cloned_project_dir):
            self.recent_project_dirs.insert(0, cloned_project_dir)

        logger.info(f"{self.controller}")
        self.current_open_project_dir = cloned_project_dir
        self.save_config()
        self._open_project()

    def import_files(self, event=None):
        logging.info("Import Files")

        if not self.controller:
            logger.error("Internal Error: no ProjectController")
            return

        self.disable_file_menu()

        file_extension_filters = [
            ("dcm Files", "*.dcm"),
            ("dicom Files", "*.dicom"),
            ("All Files", "*.*"),
        ]
        msg = _("Select DICOM Files to Import & Anonymize")
        file_paths = filedialog.askopenfilenames(
            title=msg,
            defaultextension=".dcm",
            filetypes=file_extension_filters,
            parent=self,
        )

        if not file_paths:
            logger.info("Import Files Cancelled")
            self.enable_file_menu()
            return

        dlg = ImportFilesDialog(self, self.controller.anonymizer, file_paths)
        dlg.get_input()
        self.enable_file_menu()

    def import_directory(self, event=None):
        logging.info("Import Directory")

        if not self.controller:
            logger.error("Internal Error: no ProjectController")
            return

        if not self.dashboard:
            logger.error("Internal Error: no Dashboard")
            return

        self.disable_file_menu()

        msg = _("Select DICOM Directory to Import & Anonymize")
        root_dir = filedialog.askdirectory(
            title=msg,
            mustexist=True,
            parent=self,
        )
        logger.info(root_dir)

        if not root_dir:
            logger.info("Import Directory Cancelled")
            self.enable_file_menu()
            return

        file_paths = []
        # Handle reading DICOMDIR files in Media Storage Directory (eg. CD/DVD/USB Drive)
        dicomdir_file = os.path.join(root_dir, "DICOMDIR")
        if os.path.exists(dicomdir_file):
            try:
                ds = dcmread(fp=dicomdir_file)
                root_dir = Path(str(ds.filename)).resolve().parent
                msg = _(
                    "Reading DICOMDIR Root directory" + f": {Path(root_dir).stem}..."
                )
                logger.info(msg)
                self.dashboard.set_status(msg)

                # Iterate through the PATIENT records
                for patient in ds.patient_records:
                    logger.info(
                        f"PATIENT: PatientID={patient.PatientID}, "
                        f"PatientName={patient.PatientName}"
                    )

                    # Find all the STUDY records for the patient
                    studies = [
                        ii
                        for ii in patient.children
                        if ii.DirectoryRecordType == "STUDY"
                    ]
                    for study in studies:
                        descr = study.StudyDescription or "(no value available)"
                        logging.info(
                            f"{'  ' * 1}STUDY: StudyID={study.StudyID}, "
                            f"StudyDate={study.StudyDate}, StudyDescription={descr}"
                        )

                        # Find all the SERIES records in the study
                        all_series = [
                            ii
                            for ii in study.children
                            if ii.DirectoryRecordType == "SERIES"
                        ]
                        for series in all_series:
                            # Find all the IMAGE records in the series
                            images = [
                                ii
                                for ii in series.children
                                if ii.DirectoryRecordType == "IMAGE"
                            ]
                            plural = ("", "s")[len(images) > 1]

                            descr = getattr(
                                series, "SeriesDescription", "(no value available)"
                            )
                            logging.info(
                                f"{'  ' * 2}SERIES: SeriesNumber={series.SeriesNumber}, "
                                f"Modality={series.Modality}, SeriesDescription={descr} - "
                                f"{len(images)} SOP Instance{plural}"
                            )

                            # Get the absolute file path to each instance
                            # Each IMAGE contains a relative file path to the root directory
                            elems = [ii["ReferencedFileID"] for ii in images]
                            # Make sure the relative file path is always a list of str
                            paths = [
                                [ee.value] if ee.VM == 1 else ee.value for ee in elems
                            ]
                            paths = [f"{root_dir}/{Path(*fp)}" for fp in paths]

                            # List the instance file paths for this series
                            for fp in paths:
                                logger.info(f"{'  ' * 3}IMAGE: Path={os.fspath(fp)}")

                            file_paths.extend(paths)

            except Exception as e:
                msg_prefix = _("Error reading DICOMDIR file")
                msg_detail = f"{dicomdir_file}, {str(e)}"
                logger.error(msg_prefix + ": " + msg_detail)
                self.dashboard.set_status(msg_prefix)

                messagebox.showerror(
                    title=_("Import Directory Error"),
                    message=msg_prefix + "\n\n" + msg_detail,
                    parent=self,
                )
                return
        else:
            msg = _("Reading filenames from") + f" {Path(root_dir).stem}..."
            logger.info(msg)
            self.dashboard.set_status(msg)
            # TODO OPTIMIZE: use Python Generator to handle massive directory trees
            file_paths = [
                os.path.join(root, file)
                for root, _, files in os.walk(root_dir)
                for file in files
                if not file.startswith(".")
            ]

        if len(file_paths) == 0:
            msg = _("No files found in") + f" {root_dir}"
            logger.info(msg)
            messagebox.showerror(
                title=_("Import Directory Error"),
                message=msg,
                parent=self,
            )
            self.dashboard.set_status(msg)
            self.enable_file_menu()
            return

        msg = (
            f"{len(file_paths)} "
            + _("filenames read from")
            + f"\n\n{root_dir}\n\n"
            + _("Do you want to initiate import?")
        )
        if not messagebox.askyesno(
            title=_("Import Directory"),
            message=msg,
            parent=self,
        ):
            msg = _("Import Directory Cancelled")
            logger.info(msg)
            self.dashboard.set_status(msg)
            self.enable_file_menu()
            return

        msg = (
            _("Importing")
            + f" {len(file_paths)} {_('file') if len(file_paths) == 1 else _('files')}"
        )
        logger.info(msg)
        self.dashboard.set_status(msg)

        dlg = ImportFilesDialog(self, self.controller.anonymizer, sorted(file_paths))
        files_processed = dlg.get_input()
        msg = _("Files processed") + f": {files_processed}"
        logger.info(msg)
        self.dashboard.set_status(msg)
        self.enable_file_menu()

    def query_retrieve(self):
        logging.info("OPEN QueryView")

        if not self.controller:
            logger.error("Internal Error: no ProjectController")
            return

        if self.query_view and self.query_view.winfo_exists():
            logger.info("QueryView already OPEN")
            self.query_view.deiconify()
            self.query_view.focus_force()
            return

        if not self.dashboard:
            logger.error("Internal Error: no Dashboard")
            return

        self.query_view = QueryView(self.dashboard, self.controller, self.mono_font)
        if not self.query_view:
            logger.error("Internal Error creating QueryView")
            return
        self.query_view.focus()

    def export(self):
        logging.info("OPEN ExportView")

        if not self.controller:
            logger.error("Internal Error: no ProjectController")
            return

        if self.export_view and self.export_view.winfo_exists():
            logger.info("ExportView already OPEN")
            self.export_view.deiconify()
            self.export_view.focus_force()
            return

        if not self.dashboard:
            logger.error("Internal Error: no Dashboard")
            return

        self.export_view = ExportView(self.dashboard, self.controller, self.mono_font)
        if self.export_view is None:
            logger.error("Internal Error creating ExportView")
            return

        self.export_view.focus()

    def settings(self):
        logger.info("Settings")

        if not self.controller:
            logger.error("Internal Error: no ProjectController")
            return

        if self.query_view and self.query_view.busy():
            logger.info("QueryView busy, cannot open SettingsDialog")
            messagebox.showerror(
                title=_("Query Busy"),
                message=_(
                    "Query is busy, please wait for query to complete before changing settings."
                ),
                parent=self,
            )
            return

        if self.export_view and self.export_view.busy():
            logger.info("ExportView busy, cannot open SettingsDialog")
            messagebox.showerror(
                title=_("Export Busy"),
                message=_(
                    "Export is busy, please wait for export to complete before changing settings."
                ),
                parent=self,
            )
            return

        dlg = SettingsDialog(self, self.controller.model, title=_("Project Settings"))
        (edited_model, null_java_phi) = dlg.get_input()
        if edited_model is None:
            logger.info("Settings Cancelled")
            return

        logger.info("User Edited ProjectModel")

        # Some settings change require the project to be closed and re-opened:
        # TODO: elegantly open and close project, see clone project above
        if self.controller.model.remove_pixel_phi != edited_model.remove_pixel_phi:
            messagebox.showwarning(
                title=_("Project restart"),
                message=_(
                    "The settings change will take effect when the project is next opened."
                ),
                parent=self,
            )

        self.controller.update_model(edited_model)

        logger.info(f"{self.controller}")

    def help_filename_to_title(self, filename):
        words = filename.stem.split("_")[1].split()
        return " ".join(word.capitalize() for word in words)

    def show_help_view(self, html_file_path):
        view_name = self.help_filename_to_title(html_file_path)

        if view_name in self.help_views:
            view = self.help_views[view_name]
            if view.winfo_exists():
                logger.info(f"{view.title} already OPEN")
                view.deiconify()
                return

        self.help_views[view_name] = HTMLView(
            self, title=view_name, html_file_path=html_file_path.as_posix()
        )
        self.help_views[view_name].focus()

    def get_help_menu(self, menu_bar: tk.Menu):
        help_menu = tk.Menu(menu_bar, tearoff=0)
        # Get all html files in assets/locale/*/html/ directory
        # Sort by filename number prefix
        html_dir = Path(
            "assets/locales/" + str(get_current_language_code() or "en_US") + "/html/"
        )
        html_file_paths = sorted(
            html_dir.glob("*.html"), key=lambda path: int(path.stem.split("_")[0])
        )

<<<<<<< HEAD
        for _index, html_file_path in enumerate(html_file_paths):
=======
        for __, html_file_path in enumerate(html_file_paths):
>>>>>>> 6dc1931b
            label = self.help_filename_to_title(html_file_path)
            help_menu.add_command(
                label=label,
                command=lambda path=html_file_path: self.show_help_view(path),
            )

        return help_menu

    def create_project_closed_menu_bar(self) -> tk.Menu:
        logger.debug("create_project_closed_menu_bar")
        menu_bar = tk.Menu(master=self)

        # File Menu:
        file_menu = tk.Menu(self, tearoff=0)
        file_menu.add_command(label=_("New Project"), command=self.new_project)
        file_menu.add_command(label=_("Open Project"), command=self.open_project)
        if self.recent_project_dirs:
            # Open Recent Menu (cascaded)
            open_recent_menu = tk.Menu(file_menu, tearoff=0, name="open_recent_menu")
            file_menu.add_cascade(label=_("Open Recent"), menu=open_recent_menu)
            for directory in self.recent_project_dirs:
                open_recent_menu.add_command(
                    label=str(directory),
                    command=lambda dir=directory: self.open_project(dir),
                )

        file_menu.add_separator()

        file_menu.add_command(label=_("Exit"), command=self.quit)

        menu_bar.add_cascade(label=_("File"), menu=file_menu)

        # Help Menu:
        menu_bar.add_cascade(label=_("Help"), menu=self.get_help_menu(menu_bar))

        # Attach new menu bar:
        self.config(menu=menu_bar)
        return menu_bar

    def create_project_open_menu_bar(self) -> tk.Menu:
        logger.debug("create_project_open_menu_bar")
        menu_bar = tk.Menu(master=self)

        # File Menu:
        file_menu = tk.Menu(self, tearoff=0)
        file_menu.add_command(label=_("Import Files"), command=self.import_files)
        file_menu.add_command(
            label=_("Import Directory"), command=self.import_directory
        )

        file_menu.add_separator()

        file_menu.add_command(label=_("Clone Project"), command=self.clone_project)
        file_menu.add_command(label=_("Close Project"), command=self.close_project)

        file_menu.add_separator()
        file_menu.add_command(label=_("Exit"), command=self.quit)

        menu_bar.add_cascade(label=_("File"), menu=file_menu)

        # View Menu:
        view_menu = tk.Menu(self, tearoff=0)
        view_menu.add_command(label=_("Project"), command=self.settings)

        menu_bar.add_cascade(label=_("Settings"), menu=view_menu)

        # Help Menu:
        menu_bar.add_cascade(label=_("Help"), menu=self.get_help_menu(menu_bar))

        # Attach new menu bar:
        self.config(menu=menu_bar)
        return menu_bar

    def disable_file_menu(self):
        logger.debug("disable_file_menu")

        if self.menu_bar:
            self.menu_bar.entryconfig(_("File"), state="disabled")

    def enable_file_menu(self):
        logger.debug("enable_file_menu")

        if self.menu_bar:
            self.menu_bar.entryconfig(_("File"), state="normal")


def run_GUI(logs_dir):
    try:
        app = Anonymizer(Path(logs_dir))
        app.lift()
        app.focus_force()
        logger.info("ANONYMIZER GUI initialised successfully.")
    except Exception as e:
        logger.exception(f"Error initialising ANONYMIZER GUI, exiting: {str(e)}")
        sys.exit(1)

    logger.info("ANONYMIZER GUI MAINLOOP...")
    try:
        app.mainloop()
    except Exception as e:
        logger.exception(f"Error in ANONYMIZER GUI MAINLOOP: {str(e)}")
    finally:
        app.shutdown_controller()

    logger.info("ANONYMIZER GUI Stop.")


def signal_handler(signum, frame):
    """
    Handles signals to gracefully stop the application in headless mode.
    """
    global keep_running
    keep_running = False
    print("Signal received, shutting down...")


def run_HEADLESS(project_model_path: Path):
    if not project_model_path.exists():
        logger.error(_("Project Model file not found") + f": {project_model_path}")
        return

    if not project_model_path.is_file():
        logger.error(_("Project Model path is not a file") + f": {project_model_path}")
        return

    try:
        with open(project_model_path, "rb") as pkl_file:
            file_model = pickle.load(pkl_file)
            if not isinstance(file_model, ProjectModel):
                raise TypeError(
                    _(
                        "Corruption detected: Loaded model is not an instance of ProjectModel"
                    )
                )
    except Exception as e:
        logger.error(f"Error loading Project Model: {str(e)}")
        return

    logger.info(f"Project Model succesfully loaded from: {project_model_path}")

    if not hasattr(file_model, "version"):
        logger.error("Project Model missing version")
        return

    logger.info(
        _("Project Model loaded successfully, version") + f": {file_model.version}"
    )

    if file_model.version != ProjectModel.MODEL_VERSION:
        logger.info(
            _("Project Model version mismatch")
            + f": {file_model.version} != {ProjectModel.MODEL_VERSION} "
            + _("upgrading accordingly")
        )
        model = ProjectModel()  # new default model
        # TODO: Handle 2 level nested classes/dicts copying by attribute
        # to handle addition or nested fields and deletion of attributes in new model
        model.__dict__.update(
            file_model.__dict__
        )  # copy over corresponding attributes from the old model (file_model)
        model.version = ProjectModel.MODEL_VERSION  # update to latest version
    else:
        model = file_model

    try:
        controller = ProjectController(model)
        if not controller:
            raise RuntimeError(
                _("Fatal Internal Error, Project Controller not created")
            )

        if file_model.version != ProjectModel.MODEL_VERSION:
            controller.save_model()
            logger.info(
                _(
                    "Project Model upgraded successfully to version"
                    + f": {controller.model.version}"
                )
            )

    except Exception as e:
        logger.error(f"Error creating Project Controller: {str(e)}")
        return

    logger.info(f"{controller}")

    try:
        controller.start_scp()
    except DICOMRuntimeError as e:
        logger.error(_("Local DICOM Server Error") + f": {e}")
        return

    logger.info(
        f"{controller.model.project_name}[{controller.model.site_id}] => {controller.model.abridged_storage_dir()}"
    )
    logger.info("ANONYMIZER HEADLESS MAINLOOP start...")

    global keep_running
    keep_running = True

    # Register signal handlers
    signal.signal(signal.SIGINT, signal_handler)  # Handle Ctrl+C (SIGINT)
    signal.signal(signal.SIGTERM, signal_handler)  # Handle termination signal (SIGTERM)

    try:
        while keep_running:
            time.sleep(1)

    except KeyboardInterrupt:
        logger.info("Exiting from Keyboard Interrupt")

    logger.info("ANONYMIZER HEADLESS MAINLOOP end.")

    controller.stop_scp()
    controller.shutdown()
    controller.save_model()
    controller.anonymizer.save_model()
    controller.anonymizer.stop()


@click.command()
@click.option(
    "--config",
    "-c",
    type=click.Path(
        exists=True, file_okay=True, dir_okay=False, readable=True, path_type=Path
    ),
    help=_(
        "Path to the configuration file. If not provided, the GUI will be launched."
    ),
)
def main(config: Path | None = None):
    """
    This application reads a configuration file if provided and runs headless or launches a GUI.
    """
    install_dir = os.path.dirname(os.path.realpath(__file__))
    logs_dir = init_logging()
    os.chdir(install_dir)
    logger.info(f"Running from {install_dir}")
    logger.info(f"Python Optimization Level [0,1,2]: {sys.flags.optimize}")
    logger.info(f"Starting ANONYMIZER Version {get_version()}")
    logger.info(f"Running from {os.getcwd()}")
    logger.info(f"Python Version: {sys.version_info.major}.{sys.version_info.minor}")
    logger.info(f"tkinter TkVersion: {tk.TkVersion} TclVersion: {tk.TclVersion}")
    logger.info(f"Customtkinter Version: {ctk.__version__}")
    logger.info(
        f"pydicom Version: {pydicom_version}, pynetdicom Version: {pynetdicom_version}"
    )

    if config:
        run_HEADLESS(config)
    else:
        run_GUI(logs_dir)


if __name__ == "__main__":
    main()<|MERGE_RESOLUTION|>--- conflicted
+++ resolved
@@ -393,18 +393,6 @@
                         f"Loaded Project Model from backup file: {backup_filepath}"
                     )
                     return file_model
-<<<<<<< HEAD
-                except Exception as e:
-                    logger.error(f"Backup Project Model datafile corrupt: {e}")
-                    raise RuntimeError(
-                        f"Project datafile: {backup_filepath} and backup file corrupt\n\n{str(e)}"
-                    ) from e
-            else:
-                logger.error(f"Project Model datafile corrupt: {e}")
-                raise RuntimeError(
-                    f"Project Model datafile: {json_filepath} corrupt\n\n{str(e)}"
-                ) from e
-=======
                 except Exception as e2:
                     logger.error(f"Backup Project Model datafile corrupt: {e2}")
                     raise RuntimeError(
@@ -415,7 +403,6 @@
                 raise RuntimeError(
                     f"Project Model datafile: {json_filepath} corrupt\n\n{str(e1)}"
                 ) from e1
->>>>>>> 6dc1931b
 
     def open_project(self, project_dir: Path | None = None):
         logger.debug("open_project")
@@ -1097,11 +1084,7 @@
             html_dir.glob("*.html"), key=lambda path: int(path.stem.split("_")[0])
         )
 
-<<<<<<< HEAD
-        for _index, html_file_path in enumerate(html_file_paths):
-=======
         for __, html_file_path in enumerate(html_file_paths):
->>>>>>> 6dc1931b
             label = self.help_filename_to_title(html_file_path)
             help_menu.add_command(
                 label=label,
