--- conflicted
+++ resolved
@@ -19,20 +19,12 @@
     try:
         # Try to get the version from the installed package metadata
         return importlib.metadata.version("rsna-anonymizer")
-<<<<<<< HEAD
-    except importlib.metadata.PackageNotFoundError as e:
-=======
     except importlib.metadata.PackageNotFoundError as import_error:
->>>>>>> 6dc1931b
         # Fallback to reading the version from pyproject.toml
         pyproject_path = (
             Path(__file__).resolve().parent.parent.parent.parent / "pyproject.toml"
         )
         if not pyproject_path.exists():
-<<<<<<< HEAD
-            raise FileNotFoundError("pyproject.toml not found") from e
-=======
             raise FileNotFoundError("pyproject.toml not found") from import_error
->>>>>>> 6dc1931b
         pyproject_data = toml.load(pyproject_path)
         return pyproject_data["tool"]["poetry"]["version"]